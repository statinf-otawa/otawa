/*
 *	StepGraphBuilder class implementation
 *
 *	This file is part of OTAWA
 *	Copyright (c) 2019, IRIT UPS.
 *
 *	OTAWA is free software; you can redistribute it and/or modify
 *	it under the terms of the GNU General Public License as published by
 *	the Free Software Foundation; either version 2 of the License, or
 *	(at your option) any later version.
 *
 *	OTAWA is distributed in the hope that it will be useful,
 *	but WITHOUT ANY WARRANTY; without even the implied warranty of
 *	MERCHANTABILITY or FITNESS FOR A PARTICULAR PURPOSE.  See the
 *	GNU General Public License for more details.
 *
 *	You should have received a copy of the GNU General Public License
 *	along with OTAWA; if not, write to the Free Software
 *	Foundation, Inc., 51 Franklin St, Fifth Floor, Boston, MA  02110-1301  USA
 */

#include <otawa/etime/StepGraphBuilder.h>

namespace otawa { namespace etime {


/**
 * @class StepGraphBuilder
 * X-graph builder using the Inst::execute() function of instructions.
 * In the opposite to StandardXGraphBuilder, the use of execution steps
 * is much more flexible and allow to model more complex pipelines.
 *
 * @ingroup etime
 */


///
StepGraphBuilder::~StepGraphBuilder() {
}


///
StepGraphBuilder::StepGraphBuilder(Monitor& mon): XGraphBuilder(mon) {
}


///
void StepGraphBuilder::nextNode(ParExeInst *inst, const hard::PipelineUnit *u) {
	prev = node;
	stage = &stages[u->index()];
	node = factory()->makeNode(graph, inst, stage->stage());
	inst->addNode(node);			// HUX: really useful?
	stage->stage()->addNode(node);	// HUX: really useful?*/
	last_node = node;
}


///
void StepGraphBuilder::managePipelineOrder() {
	static string pipeline_order_label("pipeline order");
	if(prev != nullptr)
		factory()->makeEdge(prev, node, ParExeEdge::SOLID, 0, comment(pipeline_order_label));
}


///
void StepGraphBuilder::manageFetchOrder() {
	static string cache_trans_label = "cache", cache_inter_label = "line", branch_label = "branch";
	static string in_order_label = "in-order";

	if(stage->get() == nullptr)
		first_in_line = node;
	else {
		ParExeNode *last = stage->get();

		// branch case
		if(last->inst()->inst()->topAddress() != node->inst()->inst()->address()) {
			factory()->makeEdge(last_branch, node, ParExeEdge::SOLID, 0, comment(branch_label));
			if(_icache_shift != 0)
				factory()->makeEdge(first_in_line, node, ParExeEdge::SOLID, 0, comment(cache_inter_label));
		}

		// no branch
		else {
			int p_line = last->inst()->inst()->address().offset() >> _icache_shift;
			int c_line = node->inst()->inst()->address().offset() >> _icache_shift;
			if(p_line == c_line)
				factory()->makeEdge(last, node, ParExeEdge::SLASHED);
			else {
				factory()->makeEdge(first_in_line, node, ParExeEdge::SOLID, 0, comment(cache_trans_label));
				if(last != first_in_line)
					factory()->makeEdge(last, node, ParExeEdge::SOLID, 0, comment(_icache_shift == 0 ? in_order_label : cache_inter_label));
				first_in_line = node;
			}
		}
	}
}


///
void StepGraphBuilder::manageInOrder() {
	static string program_order_label("program order");
	if(stage->get() != nullptr) {
		if(stage->stage()->width() == 1)
			factory()->makeEdge(stage->get(), node, ParExeEdge::SOLID, 0, program_order_label);
		else {
			factory()->makeEdge(stage->get(), node, ParExeEdge::SLASHED, 0);
			if(stage->last() != nullptr)
				factory()->makeEdge(stage->last(), node, ParExeEdge::SLASHED, 0);
		}
	}
	stage->put(node);
}


///
void StepGraphBuilder::manageBranch() {
	last_branch = node;
}


/*
 * REMARKS: concerning data dependencies
 * * internal renaming is assumed: only read-after-write produces edges,
 * 	 neither write-after-write, nor write-after-read
 * * externally dependency are not constrained -- but constrained to what?
 * * register produced by memory accesses are handled in the memory functions
 */

///
void StepGraphBuilder::manageRead(const hard::Register *r) {
	if(prods[r->id()] != nullptr) {
		static string label = "read-after-write";
		factory()->makeEdge(prods[r->id()], node, ParExeEdge::SOLID, 0, label);
	}
	else {
		RegResource *res = rres[r->id()];
		if(res == nullptr) {
			res = graph->newRegResource(r);
			rres[r->id()] = res;
		}
		res->addUsingInst(node->inst());
	}
}


///
void StepGraphBuilder::manageWrite(const hard::Register *r) {
	prods[r->id()] = node;
}


///
void StepGraphBuilder::manageLoadIssue(bool cached) {
	static string memory_order = "memory order";
	if(prev_store != nullptr)
		factory()->makeEdge(prev_store, node, ParExeEdge::SOLID, 0, memory_order);
	prev_load = node;
}


///
void StepGraphBuilder::manageStoreIssue(bool cached) {
	static string memory_order = "memory order";
	if(prev_store != nullptr)
		factory()->makeEdge(prev_store, node, ParExeEdge::SOLID, 0, memory_order);
	if(prev_load != nullptr)
		factory()->makeEdge(prev_load, node, ParExeEdge::SOLID, 0, memory_order);
	prev_store = node;
}


///
void StepGraphBuilder::manageLoadWait() {
	prev_load = node;
}


///
void StepGraphBuilder::manageStoreWait() {
	prev_store = node;
}


///
void StepGraphBuilder::manageResourceUse(const hard::Queue *q) {
	ParExeNode *last = queues[q->index()].last();
	if(last != nullptr)
		factory()->makeEdge(last, node, ParExeEdge::SOLID, 0, q->getName());
}


//
void StepGraphBuilder::manageResourceRelease(const hard::Queue *q) {
	queues[q->index()].put(node);
}


///
ParExeGraph *StepGraphBuilder::build(ParExeSequence *seq) {

	// build the graph
	PropList props;
	graph = factory()->make(processor(), &resources(), seq);

	// populate the graph
	reset();
	Vector<hard::Step> steps;
    for(ParExeGraph::InstIterator inst(seq); inst(); inst++)  {
    	steps.clear();
    	_proc->processor()->execute(inst->inst(), steps);
    	prev = nullptr;
    	for(const auto s: steps) {
    		switch(s.kind()) {

    		case hard::Step::STAGE:
    			nextNode(*inst, s.stage());
    			managePipelineOrder();
	    		if(stage->stage() == _proc->fetchStage())
	    			manageFetchOrder();
	    		else if(stage->stage()->orderPolicy() == ParExeStage::IN_ORDER)
	    			manageInOrder();
    			break;

    		case hard::Step::READ:
    			manageRead(s.reg());
    			break;

    		case hard::Step::WRITE:
    			manageWrite(s.reg());
    			break;

    		case hard::Step::USE:
    			manageResourceUse(s.queue());
    			break;

    		case hard::Step::RELEASE:
    			manageResourceRelease(s.queue());
    			break;

    		case hard::Step::BRANCH:
    			manageBranch();
    			break;

    		case hard::Step::ISSUE_MEM:
				if(s.isLoad())
					manageLoadIssue(s.isCached());
				else
					manageStoreIssue(s.isCached());
				break;

    		case hard::Step::WAIT_MEM:
				if(s.isLoad())
					manageLoadWait();
				else
					manageStoreWait();
				break;

    		case hard::Step::WAIT:
    			node->setDefaultLatency(s.delay());
    			break;

			case hard::Step::NONE:
				break;

    		default:
    			ASSERT(false);
    		}
    	}
    }

	// complete and return graph
<<<<<<< HEAD
	g->setLastNode(last_node);
	return g;
=======
	return graph;
>>>>>>> 9e73b39b
}

void StepGraphBuilder::reset() {

	// new workspace?
	if(_ws != workspace()) {
		_ws = workspace();
		const hard::CacheConfiguration *cache = hard::CACHE_CONFIGURATION_FEATURE.get(_ws);
		if (cache && cache->instCache())
			_icache_shift = cache->instCache()->blockBits();
		else
			_icache_shift = 0;
		prods.setLength(_ws->process()->platform()->regCount());
		rres.setLength(_ws->process()->platform()->regCount());
	}

	// new processor?
	if(_proc != processor()) {
		_proc = processor();

		// record stages
		stages.setLength(_proc->processor()->unitCount());
		for(ParExePipeline::StageIterator s(_proc->pipeline()); s(); s++) {
			stages[s->unit()->index()].configure(*s);
			if(s->category() == ParExeStage::EXECUTE) {
				for(int i = 0; i < s->numFus(); i++) {
					ASSERTP(
						   s->unit()->getLatency() == 1
						|| !static_cast<const hard::FunctionalUnit *>(s->unit())->isPipelined(),
						"pipelined multi-cycle FU is deprecated");
					auto fup = s->fu(i);
					for(ParExePipeline::StageIterator fs(fup); fs(); fs++)
						stages[fs->unit()->index()].configure(*fs);
				}
			}
		}
		queues.setLength(_proc->processor()->queueCount());
		for(int i = 0; i < queues.count(); i++)
			queues[i].configure(_proc->queue(i));
	}

	// clear resources
	for(int i = 0; i < prods.count(); i++) {
		prods[i] = nullptr;
		rres[i] = nullptr;
	}
	for(int i = 0; i < stages.count(); i++)
		stages[i].reset();
	last_node = nullptr,
	last_branch = nullptr,
	first_in_line = nullptr,
	prev = nullptr;
	node = nullptr;
	stage = nullptr;
	prev_load = nullptr;
	prev_store = nullptr;
}

///
StepGraphBuilder::CircularQueue::CircularQueue(const CircularQueue& q) {
	i = q.i;
	s = q.s;
	if(q.ns != nullptr) {
		ns = new ParExeNode *[s];
		array::copy(ns, q.ns, s);
	}
}


///
void StepGraphBuilder::CircularQueue::configure(int size) {
	s = size;
	ns = new ParExeNode *[s];
	reset();
}

///
void StepGraphBuilder::CircularQueue::reset() {
	i = 0;
	array::set(ns, s, static_cast<ParExeNode *>(nullptr));
}

///
StepGraphBuilder::Stage::Stage() {
}

///
StepGraphBuilder::Stage::Stage(const Stage& s): CircularQueue(s) {
	st = s.st;
}

///
void StepGraphBuilder::Stage::configure(ParExeStage *st) {
	this->st = st;
	CircularQueue::configure(st->width());
}

///
StepGraphBuilder::ProcQueue::ProcQueue() {
}

///
StepGraphBuilder::ProcQueue::ProcQueue(const ProcQueue& q): CircularQueue(q) {
	pq = q.pq;
}

///
void StepGraphBuilder::ProcQueue::configure(ParExeQueue *pq) {
	this->pq = pq;
	CircularQueue::configure(pq->size());
}

} }		// otawa::etime<|MERGE_RESOLUTION|>--- conflicted
+++ resolved
@@ -270,12 +270,8 @@
     }
 
 	// complete and return graph
-<<<<<<< HEAD
-	g->setLastNode(last_node);
-	return g;
-=======
+	graph->setLastNode(last_node);
 	return graph;
->>>>>>> 9e73b39b
 }
 
 void StepGraphBuilder::reset() {
