/*
 *	dcache::CLPBlockBuilder class implementation
 *
 *	This file is part of OTAWA
 *	Copyright (c) 2013, IRIT UPS.
 *
 *	OTAWA is free software; you can redistribute it and/or modify
 *	it under the terms of the GNU General Public License as published by
 *	the Free Software Foundation; either version 2 of the License, or
 *	(at your option) any later version.
 *
 *	OTAWA is distributed in the hope that it will be useful,
 *	but WITHOUT ANY WARRANTY; without even the implied warranty of
 *	MERCHANTABILITY or FITNESS FOR A PARTICULAR PURPOSE.  See the
 *	GNU General Public License for more details.
 *
 *	You should have received a copy of the GNU General Public License
 *	along with OTAWA; if not, write to the Free Software
 *	Foundation, Inc., 51 Franklin St, Fifth Floor, Boston, MA  02110-1301  USA
 */

#include <otawa/hard/CacheConfiguration.h>
#include <otawa/hard/Cache.h>
#include <otawa/hard/Memory.h>
#include <otawa/hard/Platform.h>
#include <otawa/prog/WorkSpace.h>
#include <otawa/prog/Process.h>
#include <otawa/dcache/CLPBlockBuilder.h>
#include <otawa/data/clp/features.h>

namespace otawa { namespace dcache {

/**
 * @class CLPBlockBuilder
 * Build the list of blocks used for L1 data cache analysis and decorate each basic block
 * with the list of performed accesses, based on a CLP analysis
 *
 * @p Provided Features
 * @li @ref DATA_BLOCK_FEATURE
 *
 * @p Required Features
 * @li @ref
 *
 * @p Configuration
 * @li @ref INITIAL_SP
 * @ingroup dcache
 */
p::declare CLPBlockBuilder::reg = p::init("otawa::dcache::CLPBlockBuilder", Version(1, 0, 0))
	.base(BBProcessor::reg)
	.maker<CLPBlockBuilder>()
	.provide(DATA_BLOCK_FEATURE)
	.provide(CLP_BLOCK_FEATURE)
	.require(otawa::clp::CLP_ANALYSIS_FEATURE)
	.require(hard::CACHE_CONFIGURATION_FEATURE)
	.require(hard::MEMORY_FEATURE);


/**
 * This feature ensures that accessed data blocks have been built for data cache analysis based
 * on the reference obtaine from CLP analysis.
 *
 * @par Default Processor
 * @li @ref CLPBlockBuilder
 *
 * @see clp
 * @ingroup dcache
 */
p::feature CLP_BLOCK_FEATURE("otawa::dcache::CLP_BLOCK_FEATURE", new Maker<CLPBlockBuilder>());


/**
 */
CLPBlockBuilder::CLPBlockBuilder(p::declare& r): BBProcessor(r), cache(0), mem(0), colls(0), man(0) {
}


/**
 */
void CLPBlockBuilder::setup(WorkSpace *ws) {

	// get cache
	auto conf = hard::CACHE_CONFIGURATION_FEATURE.get(ws);
	if(conf == nullptr)
		throw otawa::Exception("no data cache!");
	cache = conf->dataCache();
	if(cache == nullptr)
		throw otawa::Exception("no data cache!");
	if(cache->replacementPolicy() != hard::Cache::LRU)
		throw otawa::Exception("unsupported replacement policy in data cache !");

	// get memory
	mem = hard::MEMORY_FEATURE.get(ws);

	// build the block collection
	colls = new BlockCollection[cache->rowCount()];
	DATA_BLOCK_COLLECTION(ws) = colls;
	for(int i = 0; i < cache->rowCount(); i++)
		colls[i].setSet(i);

	// allocate the manager
	man = new clp::Manager(ws);
}


/**
 */
void CLPBlockBuilder::cleanup(WorkSpace *ws) {
	if(man)
		delete man;
}


/**
 */
void CLPBlockBuilder::processBB (WorkSpace *ws, CFG *cfg, otawa::Block *b) {
	if(!b->isBasic())
		return;
	BasicBlock *bb = b->toBasic();
	clp::Manager::step_t step = man->start(bb);
	Vector<Pair<clp::Value, BlockAccess::action_t> > addrs;
	while(step) {
		if(man->state()->equals(clp::State::EMPTY)) {
			step = man->next();
			continue;
		}

		// scan the instruction
		sem::inst i = man->sem();
		BlockAccess::action_t action = BlockAccess::NONE;
		switch(i.op) {
		case sem::LOAD:
			action = BlockAccess::LOAD;
			break;
		case sem::STORE:
			action = BlockAccess::STORE;
			break;
		}

		// add the access
		if(action != BlockAccess::NONE && (i.memIndex() != 0)) {
			clp::Value addr = man->getCurrentAccessAddress();
			while(addrs.length() <= man->ipc())
				addrs.push(pair(clp::Value::none, BlockAccess::NONE));
			addr.join(addrs[man->ipc()].fst);
			addrs[man->ipc()] = pair(addr, action);
			if(logFor(LOG_INST))
				log << "\t\t\t" << man->inst()->address() << ": " << man->ipc() << ": " << addrs[man->ipc()].snd << " access to " << addrs[man->ipc()].fst << io::endl;
		}

		// next step
		Inst *inst = man->inst();
		step = man->next();
		if(addrs && (!step || clp::Manager::newInst(step))) {
			for(int i = 0; i < addrs.length(); i++) {
				Pair<clp::Value, BlockAccess::action_t> p = addrs[i];
				if(p.snd) {

					// ALL access
					if(p.fst == clp::Value::all)
						accs.add(BlockAccess(inst, p.snd));

					// constant access
					else if(p.fst.isConst()) { // constant address
						clp::uintn_t l = p.fst.lower(); // the actual address
						const hard::Bank *bank = mem->get(l);
						if(!bank)
							throw otawa::Exception(_ << "no memory bank for address " << Address(l)
									<< " accessed from " << man->inst()->address());
						if(!bank->isCached()) {
							ncaccs.add(NonCachedAccess(inst, p.snd, Address(p.fst.lower())));
							if(logFor(LOG_INST))
								log << "\t\t\t" << p.snd << " at " << inst->address() << " is not cached!\n";
							continue;
						}
						const Block& block = colls[cache->set(l)].obtain(cache->round(l));
						accs.add(BlockAccess(inst, p.snd, block));
					}

					// range access
					else {
						if(p.fst.isInf() || cache->countBlocks(p.fst.start(), p.fst.stop()) > cache->setCount())
							accs.add(BlockAccess(inst, p.snd));
						else {
							clp::uintn_t l = p.fst.start(), h = p.fst.stop();
							const hard::Bank *bank = mem->get(l);
							if(!bank)
								throw otawa::Exception(_ << "no memory bank for address " << Address(l)
										<< " accessed from " << man->inst()->address());
<<<<<<< HEAD
							else if(bank != mem->get(h)) {
								warn(_ << "access at " << inst->address() << " spanning over several banks considered as any.\n");
								accs.add(BlockAccess(inst, p.snd));
							}
							else if(!bank->isCached()) {
								if(!p.fst.isInf())	// if the range all falls into the same bank
									ncaccs.add(NonCachedAccess(inst, p.snd, Address(p.fst.lower())));
=======
							else if(!bank->isCached()) { // FIXME: what if l is not cacheable but h is cacheable?
								if(bank == bankh && !p.fst.isInf())	// if the range all falls into the same bank
									ncaccs.add(NonCachedAccess(inst, p.snd, Address(p.fst.lower())));
								else
									ASSERTP(false, "The memory access is throughout different memory banks, some are cacheable, some are not.");
>>>>>>> 7692ffc9
								if(logFor(LOG_INST))
									log << "\t\t\t" << p.snd << " at " << inst->address() << " is not cached!\n";
								continue;
							}
							else if(cache->block(l) == cache->block(h)) { // if all the access addresses are in the same cached block
								const Block& block = colls[cache->set(l)].obtain(cache->round(l));
								accs.add(BlockAccess(inst, p.snd, block));
							}
							else {
								Vector<const Block *> bs;
								for(auto a = cache->round(l); true; a = a + cache->blockSize()) {
									auto& block = colls[cache->set(a)].obtain(a);
									bs.add(&block);
									if(a == cache->round(h))
										break;
								}
								accs.add(BlockAccess(inst, p.snd, bs, cache->setCount()));
							}
						}
					}
				}
			}
			addrs.clear();
		} // end of if(addrs && (!step || clp::Manager::newInst(step))) {
	} // end of steps

	// record the accesses
	BlockAccess *tab = new BlockAccess[accs.length()];
	for(int i = 0; i < accs.count(); i++) {
		tab[i] = accs[i];
		if(logFor(LOG_BB))
			log << "\t\t\tBlockAccess:" << tab[i] << io::endl;
	}
	DATA_BLOCKS(bb) = pair(accs.count(), tab);
	accs.clear();


	NonCachedAccess *nctab = new NonCachedAccess[ncaccs.length()];
	for(int i = 0; i < ncaccs.count(); i++) {
		nctab[i] = ncaccs[i];
		if(logFor(LOG_BB))
			log << "\t\t\tNonCachedAccess:" << nctab[i] << io::endl;
	}
	NC_DATA_ACCESSES(bb) = pair(ncaccs.count(), nctab);
	ncaccs.clear();



}

} }	// otawa::dcache<|MERGE_RESOLUTION|>--- conflicted
+++ resolved
@@ -186,7 +186,6 @@
 							if(!bank)
 								throw otawa::Exception(_ << "no memory bank for address " << Address(l)
 										<< " accessed from " << man->inst()->address());
-<<<<<<< HEAD
 							else if(bank != mem->get(h)) {
 								warn(_ << "access at " << inst->address() << " spanning over several banks considered as any.\n");
 								accs.add(BlockAccess(inst, p.snd));
@@ -194,13 +193,8 @@
 							else if(!bank->isCached()) {
 								if(!p.fst.isInf())	// if the range all falls into the same bank
 									ncaccs.add(NonCachedAccess(inst, p.snd, Address(p.fst.lower())));
-=======
-							else if(!bank->isCached()) { // FIXME: what if l is not cacheable but h is cacheable?
-								if(bank == bankh && !p.fst.isInf())	// if the range all falls into the same bank
-									ncaccs.add(NonCachedAccess(inst, p.snd, Address(p.fst.lower())));
 								else
 									ASSERTP(false, "The memory access is throughout different memory banks, some are cacheable, some are not.");
->>>>>>> 7692ffc9
 								if(logFor(LOG_INST))
 									log << "\t\t\t" << p.snd << " at " << inst->address() << " is not cached!\n";
 								continue;
