
let NO_KIND		= 0x00000000
let IS_COND		= 0x00000001
let IS_CONTROL	= 0x00000002
let IS_CALL		= 0x00000004	// save PC before branching
let IS_RETURN	= 0x00000008
let IS_MEM		= 0x00000010
let IS_LOAD		= 0x00000020
let IS_STORE	= 0x00000040
let IS_INT		= 0x00000080
let IS_FLOAT	= 0x00000100
let IS_ALU		= 0x00000200	// basic arithmetic operations (like "+", "-")
let IS_MUL		= 0x00000400
let IS_DIV		= 0x00000800
let IS_SHIFT	= 0x00001000
let IS_TRAP		= 0x00002000
let IS_INTERN	= 0x00004000
let IS_MULTI	= 0x00008000
let IS_SPECIAL	= 0x00010000
let IS_DATA_PROCESSING	= 0x80000000
let IS_IMMEDIATE		= 0x40000000
let IS_SHIFTED			= 0x20000000
let IS_NO_DEST			= 0x10000000
let IS_BL_0				= 0x08000000
let IS_BL_1				= 0x04000000
let IS_BX_IP			= 0x02000000
let IS_THUMB_BX			= 0x01000000			


// useful mode extensions
extend regShift
	reg_num = r.number
	no_shift = 0
	otawa_kind = IS_SHIFTED 

extend immShift
	reg_num = r.number
	no_shift = shiftAmt == 0 && shiftKind != ROR
	otawa_kind = if no_shift then 0 else IS_SHIFTED | IS_IMMEDIATE endif

extend rotatedImmediate
	no_shift = v == 0

extend REG_LIST
	has_pc = r & (1 << 15)

<<<<<<< HEAD
=======
extend RegisterListThumb
	has_pc = _P

>>>>>>> 7f35d8e6

// ****** branch instructions extensions ******

extend B_Cond
	otawa_kind = IS_CONTROL
		| (if setl || cond.value == 0b1111 then IS_CALL else 0 endif)
		| (if cond.value == 14 then 0 else IS_COND endif)

extend B_T3
	otawa_kind =
		if cond.value<3..1> == 0b111
		then 0
		else
			IS_CONTROL
			| (if cond.value == 14 then 0 else IS_COND endif)
		endif

<<<<<<< HEAD
//extend B_T4
//	otawa_kind =
//		IS_CONTROL
=======
extend B_T4
	otawa_kind =
		IS_CONTROL
>>>>>>> 7f35d8e6
		
extend BX_ARM
	otawa_kind = IS_CONTROL
		| (if rd == 14 then IS_RETURN else 0 endif)
		| (if cond.value == 14 then 0 else IS_COND endif)
		| (if rd == 12 then IS_BX_IP else 0 endif)

extend SWI
	otawa_kind =
		  IS_CONTROL
		| IS_TRAP
 		| (if cond.value == 14 then 0 else IS_COND endif)

extend B_thumb
	otawa_kind =
		  IS_CONTROL
		| (if cond != 14 || cond != 15 then IS_COND else 0 endif)
		| (if cond == 15 then IS_TRAP else 0 endif)
		
extend BL_immediate_T1
	otawa_kind = IS_CONTROL | IS_CALL

extend BKPT_thumb
	otawa_kind = IS_CONTROL | IS_TRAP 

extend BX_thumb
	otawa_kind = IS_CONTROL | IS_THUMB_BX | (if rm == 14 then IS_RETURN else 0 endif)

extend SWI_thumb
	otawa_kind = IS_CONTROL | IS_TRAP

<<<<<<< HEAD
//extend TBB_TBH
//	otawa_kind = IS_CONTROL | IS_MEM | IS_LOAD
=======
extend TBB_TBH
	otawa_kind = IS_CONTROL | IS_MEM | IS_LOAD

extend CBNZ_CBZ_thumb
	otawa_kind = IS_CONTROL | IS_COND
>>>>>>> 7f35d8e6


// ****** ALU instructions extenions ******

extend MOV_shr
	otawa_kind =
		(if cond.value != 15 && rd.number == 15 then
			if shifter_operand.reg_num == 14 then IS_RETURN | IS_CONTROL
			else IS_CONTROL endif
		else
			IS_ALU | IS_INT
		endif)
		| (if cond.value == 14 then 0 else IS_COND endif)
 
extend CMP_imm, CMN_imm, TEQ_imm, TST_imm
	otawa_kind =
		  IS_ALU
		| IS_INT
		| IS_NO_DEST
		| (if cond.value == 14 then 0 else IS_COND endif)
		| IS_IMMEDIATE

extend CMP_shr, CMN_shr, TEQ_shr, TST_shr
	otawa_kind =
		  IS_ALU
		| IS_INT
		| IS_NO_DEST
		| (if cond.value == 14 then 0 else IS_COND endif)

extend ADD_imm, ADC_imm, AND_imm, BIC_imm, EOR_imm, MOV_imm, MVN_imm,
ORR_imm, RSB_imm, RSC_imm, SBC_imm, SUB_imm
	otawa_kind =
		  IS_ALU
		| IS_INT
		| (if cond.value == 14 then 0 else IS_COND endif)
		| (if rd == 15 then IS_CONTROL else 0 endif)
		| IS_IMMEDIATE

extend ADC_shr, ADD_shr, AND_shr, BIC_shr, EOR_shr, MVN_shr,
ORR_shr, RSB_shr, RSC_shr, SBC_shr, SUB_shr
	otawa_kind =
		  IS_ALU
		| IS_INT
		| (if cond.value == 14 then 0 else IS_COND endif)
		| (if rd == 15 then IS_CONTROL else 0 endif)
		| shifter_operand.otawa_kind

extend ADC_thumb, ADD_reg1_thumb, ADD_reg2_thumb, AND_thumb, CMN_shr_thumb,
CMP_shr1_thumb, CMP_shr2_thumb, EOR_thumb, LSL_shr_thumb, LSR_shr_thumb,
MOV_shr_thumb, MVN_thumb, NEG_thumb, ORR_thumb, ROR_thumb, SBC_thumb,
SUB_reg_thumb, TST_thumb
	otawa_kind = IS_ALU | IS_INT

extend ADD_imm1_thumb, ADD_imm2_thumb, ADD_imm3_thumb, ADD_imm4_thumb,
ADD_imm5_thumb, ASR1_thumb, ASR2_thumb, BIC_thumb, CMP_imm_thumb,
LSL_imm_thumb, LSR_imm_thumb, MOV_imm_thumb, SUB_imm1_thumb,
SUB_imm2_thumb, SUB_imm3_thumb
	otawa_kind = IS_ALU | IS_INT | IS_IMMEDIATE

extend MOV_shr2_thumb
	otawa_kind =
		if H == 1 && rd == 7 then
			IS_CONTROL | (if rm == 14 then IS_RETURN else 0 endif)
		else
			IS_ALU | IS_INT
		endif

extend CLZ, SWP
	otawa_kind =
		  IS_ALU
		| IS_INT
		| (if cond.value == 14 then 0 else IS_COND endif)
		| (if rd == 15 then IS_CONTROL else 0 endif)


// ****** memory instructions extensions ******

extend LDM
	otawa_kind = IS_MEM | IS_MULTI | IS_LOAD
		| (if cond.value == 14 then 0 else IS_COND endif)
		| (if rn.number == 13 && reglist.has_pc then IS_CONTROL | IS_RETURN else 0 endif)

extend STM
	otawa_kind = IS_MEM | IS_MULTI | IS_STORE
		| (if cond.value == 14 then 0 else IS_COND endif)

extend LDMIA_thumb
	otawa_kind = IS_MEM | IS_LOAD | IS_MULTI | IS_INT

extend LDM_T2
	otawa_kind = IS_MEM | IS_LOAD | IS_MULTI | IS_INT
		| (if register_list.has_pc then IS_CONTROL else 0 endif)
		| (if Rn.number == 13 && register_list.has_pc then IS_CONTROL | IS_RETURN else 0 endif)

extend POP_thumb
	otawa_kind =
		  IS_MEM | IS_LOAD | IS_MULTI | IS_INT
		| (if P then IS_CONTROL | IS_RETURN else 0 endif)

extend PUSH_thumb, STMIA_thumb
	otawa_kind = IS_MEM | IS_STORE | IS_MULTI | IS_INT 

extend LDR_imm, LDR_shr
 	otawa_kind =
 		  IS_MEM
 		| IS_INT
 		| IS_LOAD
 		| (if cond.value == 14 then 0 else IS_COND endif)
 		| (if rd == 15 then IS_CONTROL else 0 endif)
 		| (if rd == 15 && rn == 13 then IS_RETURN else 0 endif) 

extend STR_imm, STR_shr
 	otawa_kind =
 		  IS_MEM
 		| IS_INT
 		| IS_STORE
 		| (if cond.value == 14 then 0 else IS_COND endif)

extend STRH_imm, STRH_shr
 	otawa_kind =
 		  IS_MEM
 		| IS_INT
 		| (if cond.value == 14 then 0 else IS_COND endif)
 		| IS_STORE

extend STR_imm_thumb, STR_shr_thumb, STR_imm2_thumb, STRB_imm_thumb,
STRB_shr_thumb, STRH_imm_thumb, STRH_shr_thumb
	otawa_kind = IS_MEM | IS_STORE | IS_INT

extend LDRH_imm, LDRH_shr, LDRSB_imm, LDRSB_shr,
LDRSH_imm, LDRSH_shr
 	otawa_kind =
 		  IS_MEM
 		| IS_INT
 		| (if cond.value == 14 then 0 else IS_COND endif)
 		| IS_LOAD
 		| (if rd == 15 then IS_CONTROL else 0 endif)

extend LDR_imm_thumb, LDR_shr_thumb, LDR_imm2_thumb, LDR_imm3_thumb,
LDRB_imm_thumb, LDRB_shr_thumb, LDRH_imm_thumb, LDRH_shr_thumb,
LDRSB_thumb, LDRSH_thumb
	otawa_kind = IS_MEM | IS_LOAD | IS_INT 

 
// ****** special instructions extensions ******

extend MSR_imm, MSR_shr
	otawa_kind =
		  IS_ALU
		| IS_INT
 		| (if cond.value == 14 then 0 else IS_COND endif)
 
extend MRS
	otawa_kind =
		  IS_ALU
		| IS_INT
 		| (if cond.value == 14 then 0 else IS_COND endif)
 		| (if rn == 15 then IS_CONTROL else 0 endif)


// ****** multiplication instructions extensions ******

extend MLA, MUL
	otawa_kind =
		  IS_ALU
		| IS_INT
		| IS_MUL
 		| (if cond.value == 14 then 0 else IS_COND endif)
 		| (if rd == 15 then IS_CONTROL else 0 endif)


extend SMULL, UMULL, SMLAL, UMLAL
	otawa_kind =
		  IS_ALU
		| IS_INT
		| IS_MUL
 		| (if cond.value == 14 then 0 else IS_COND endif)
 		| (if rdhi == 15 || rdlo == 15 then IS_CONTROL else 0 endif)

extend MUL_thumb
	otawa_kind = IS_ALU | IS_INT | IS_MUL

<|MERGE_RESOLUTION|>--- conflicted
+++ resolved
@@ -44,12 +44,9 @@
 extend REG_LIST
 	has_pc = r & (1 << 15)
 
-<<<<<<< HEAD
-=======
 extend RegisterListThumb
 	has_pc = _P
 
->>>>>>> 7f35d8e6
 
 // ****** branch instructions extensions ******
 
@@ -67,15 +64,9 @@
 			| (if cond.value == 14 then 0 else IS_COND endif)
 		endif
 
-<<<<<<< HEAD
-//extend B_T4
-//	otawa_kind =
-//		IS_CONTROL
-=======
 extend B_T4
 	otawa_kind =
 		IS_CONTROL
->>>>>>> 7f35d8e6
 		
 extend BX_ARM
 	otawa_kind = IS_CONTROL
@@ -107,16 +98,11 @@
 extend SWI_thumb
 	otawa_kind = IS_CONTROL | IS_TRAP
 
-<<<<<<< HEAD
-//extend TBB_TBH
-//	otawa_kind = IS_CONTROL | IS_MEM | IS_LOAD
-=======
 extend TBB_TBH
 	otawa_kind = IS_CONTROL | IS_MEM | IS_LOAD
 
 extend CBNZ_CBZ_thumb
 	otawa_kind = IS_CONTROL | IS_COND
->>>>>>> 7f35d8e6
 
 
 // ****** ALU instructions extenions ******
