/*
 *	operform command
 *
 *	This file is part of OTAWA
 *	Copyright (c) 2010, IRIT UPS.
 *
 *	OTAWA is free software; you can redistribute it and/or modify
 *	it under the terms of the GNU General Public License as published by
 *	the Free Software Foundation; either version 2 of the License, or
 *	(at your option) any later version.
 *
 *	OTAWA is distributed in the hope that it will be useful,
 *	but WITHOUT ANY WARRANTY; without even the implied warranty of
 *	MERCHANTABILITY or FITNESS FOR A PARTICULAR PURPOSE.  See the
 *	GNU General Public License for more details.
 *
 *	You should have received a copy of the GNU General Public License
 *	along with OTAWA; if not, write to the Free Software
 *	Foundation, Inc., 51 Franklin St, Fifth Floor, Boston, MA  02110-1301  USA
 */

#include <elm/util/Cleaner.h>
#include <elm/sys/StopWatch.h>
#include <otawa/app/CFGApplication.h>
#include <otawa/cfg/features.h>
#include <otawa/cfgio/Output.h>
#include <otawa/display/CFGOutput.h>
#include <otawa/proc/ProcessorPlugin.h>
#include <otawa/prog/WorkSpace.h>

using namespace elm;
using namespace otawa;

class OPerform: public CFGApplication {
public:
	OPerform(void):
		CFGApplication(Make("operform", Version(1, 0, 0))
			.description("perform a set of analysis (feature or code processor) and dump the resulting CFG collection.")
			.free_argument("EXECUTABLE ENTRY? (require:FEATURE|process:PROCESSOR)*")),
		ids(option::ListOption<cstring>::Make(*this).cmd("-p").cmd("--prop").description("select which property to output").argDescription("ID")),
		out(option::ValueOption<string>::Make(*this).cmd("-o").cmd("--out").description("select output file").argDescription("PATH")),
		no_insts(option::Switch::Make(*this).cmd("-I").cmd("--no-insts").description("do not include instructions in output")),
		dot(option::Switch::Make(*this).cmd("-D").cmd("--dot").description("select .dot output")),
		xml(option::Switch::Make(*this).cmd("-X").cmd("--xml").description("dump the CFG result in XML")),
		timed(option::Switch::Make(*this).cmd("-T").cmd("--timed").description("display the run time of each require: or process:")),
		cfg(option::Switch::Make(*this).cmd("-G").cmd("--cfg").description("output the CFG after the application of requirements and processings.")),
		view(option::ValueOption<string>::Make(*this).cmd("-V").cmd("--view").description("display the given view").argDescription("view"))
	{
	}

protected:

	virtual void prepare(PropList &props) {
		for(int i = 0; i < ids.count(); i++)
			cfgio::INCLUDE(props).add(ids[i].toCString());
		if(no_insts)
			cfgio::NO_INSTS(props) = true;
	}

	virtual void work(PropList& props) {
		const Vector<string> &args = arguments();

		for(int i = 0; i < args.count(); i++) {
			string a = args[i];

			if(a.startsWith("require:")) {
				setTask(props, "main");
				string n = a.substring(8);
				AbstractFeature *f = ProcessorPlugin::getFeature(n);
				if(!f)
					throw otawa::Exception(_ << "cannot find feature " << n);
				else {
					sys::StopWatch sw;
					sw.start();
					workspace()->require(*f, props);
					sw.stop();
					if(timed)
						cout << f->name() << ": " << sw.delay().millis() <<  io::endl;
				}
			}
			else if(a.startsWith("process:")) {
				setTask(props, "main");
				string n = a.substring(8);
				Processor *p = ProcessorPlugin::getProcessor(n);
				if(!p)
					throw otawa::Exception(_ << "cannot find processor " << n);
				else {
					sys::StopWatch sw;
					sw.start();
					workspace()->run(p, props);
					sw.stop();
					if(timed)
						cout << p->name() << ": " << sw.delay() <<  io::endl;
				}
			}
			else if(!setTask(props, a)){
				cerr << "WARNING: don't know what to do with: " << a << ". Ignoring it.\n";
				cerr << "Maybe you have forgot to specify \'require\' or \'process\' for one of the feature/processor?\n";
			}
		}

	}

	void complete(PropList& props) {
		if(!workspace()->isProvided(COLLECTED_CFG_FEATURE))
			workspace()->require(COLLECTED_CFG_FEATURE, props);

		// XML output
		if(xml) {
			if(out)
				cfgio::OUTPUT(props) = *out;
			workspace()->run<cfgio::Output>(props);
		}

		// DOT output
		if(dot) {
			if(out)
				display::CFGOutput::PATH(props) = *out;
			if(view != "") {
				otawa::view::View *v = otawa::view::Manager::find(workspace(), view);
				if(v == nullptr) {
					cerr << "ERROR: cannot find view " << *view << io::endl;
					return;
				}
				display::CFGOutput::VIEW(props) = v;
			}
			display::CFGOutput::KIND(props) = display::OUTPUT_DOT;
			workspace()->run<display::CFGOutput>(props);			
		}
<<<<<<< HEAD
		
		// complete all
=======
		display::CFGOutput::KIND(props) = display::OUTPUT_DOT;
        display::CFGOutput::ASSEMBLY(props) = true;
		workspace()->run<display::CFGOutput>(props);
>>>>>>> 0263161d
		completeTask();
	}

private:
	bool setTask(PropList& props, string entry) {
		if(task)
			return false;
		else {
			task = entry;
			startTask(entry);
			prepareCFG(entry, props);
			return true;
		}
	}

	string task;
	option::ListOption<string> ids;
	option::ValueOption<string> out;
	option::Switch no_insts;
	option::Switch dot, xml, timed, cfg;
	option::ValueOption<string> view;
	CleanList clean;
};

OTAWA_RUN(OPerform);<|MERGE_RESOLUTION|>--- conflicted
+++ resolved
@@ -127,14 +127,6 @@
 			display::CFGOutput::KIND(props) = display::OUTPUT_DOT;
 			workspace()->run<display::CFGOutput>(props);			
 		}
-<<<<<<< HEAD
-		
-		// complete all
-=======
-		display::CFGOutput::KIND(props) = display::OUTPUT_DOT;
-        display::CFGOutput::ASSEMBLY(props) = true;
-		workspace()->run<display::CFGOutput>(props);
->>>>>>> 0263161d
 		completeTask();
 	}
 
